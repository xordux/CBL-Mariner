--- conflicted
+++ resolved
@@ -8,11 +8,7 @@
 
 Name:           calamares
 Version:        3.2.11
-<<<<<<< HEAD
-Release:        35%{?dist}
-=======
 Release:        36%{?dist}
->>>>>>> 0cb469f4
 Summary:        Installer from a live CD/DVD/USB to disk
 Vendor:         Microsoft Corporation
 Distribution:   Mariner
@@ -238,12 +234,9 @@
 %{_libdir}/cmake/Calamares/
 
 %changelog
-<<<<<<< HEAD
-=======
 * Fri Sep 04 2020 Nicolas Ontiveros <niontive@microsoft.com> 3.2.11-36
 - Add dictionary check for root encryption passphrase.
 
->>>>>>> 0cb469f4
 * Wed Sep 2 2020 Jon Slobodzian <joslobo@microsoft.com> 3.2.11-35
 - Replaced temporary placeholder logo and images
 
