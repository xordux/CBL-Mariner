--- conflicted
+++ resolved
@@ -71,11 +71,7 @@
 
 # When updating, "Version" AND "Release" tags must be updated in the "prebuilt-ca-certificates" package as well.
 Version:        20200720
-<<<<<<< HEAD
-Release:        9%{?dist}
-=======
 Release:        11%{?dist}
->>>>>>> 2f96fa40
 License:        MPLv2.0
 Vendor:         Microsoft Corporation
 Distribution:   Mariner
@@ -419,8 +415,6 @@
 %{_bindir}/bundle2pem.sh
 
 %changelog
-<<<<<<< HEAD
-=======
 * Mon Feb 08 2021 Pawel Winogrodzki <pawelwi@microsoft.com> - 20200720-11
 - Removing the deprecated "Microsoft IT TLS CA 2" CA from the list of trusted anchors.
 - Added explicit version info for the "Provides".
@@ -428,7 +422,6 @@
 * Tue Nov 10 2020 Pawel Winogrodzki <pawelwi@microsoft.com> - 20200720-10
 - Updating Microsoft trusted root CAs.
 
->>>>>>> 2f96fa40
 * Wed Oct 21 2020 Pawel Winogrodzki <pawelwi@microsoft.com> - 20200720-9
 - Switching to the correct source for the Microsoft bundle.
 
