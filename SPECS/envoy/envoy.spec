#
# spec file for package envoy-proxy
#
# Copyright (c) 2021 SUSE LLC
#
# All modifications and additions to the file contributed by third parties
# remain the property of their copyright owners, unless otherwise agreed
# upon. The license for this file, and modifications and additions to the
# file, is the same license as for the pristine package itself (unless the
# license for the pristine package is not an Open Source License, in which
# case the license is the MIT License). An "Open Source License" is a
# license that conforms to the Open Source Definition (Version 1.9)
# published by the Open Source Initiative.

# Please submit bugfixes or comments via https://bugs.opensuse.org/
#


%define _dwz_low_mem_die_limit  20000000
%define _dwz_max_die_limit     100000000
%define src_install_dir %{_prefix}/src/%{name}
Summary:        L7 proxy and communication bus
Name:           envoy
<<<<<<< HEAD
Version:        1.14.4
Release:        4%{?dist}
=======
Version:        1.21.0
Release:        2%{?dist}
>>>>>>> 3be73b42
License:        ASL 2.0
Vendor:         Microsoft Corporation
Distribution:   Mariner
URL:            https://www.envoyproxy.io/
#Source0:       https://github.com/envoyproxy/envoy/archive/refs/tags/v%{version}.tar.gz
Source0:        %{name}-%{version}.tar.gz
# Refer to https://github.com/kubic-project/obs-service-bazel_repositories/blob/master/README.md
# regarding how to generate the vendor source
# AUTOGENERATED BY obs-service-bazel_repositories
# vendor.tar.gz contains the following dependencies:
# - https://github.com/Cyan4973/xxHash/archive/v0.7.3.tar.gz
# - https://github.com/DataDog/dd-opentracing-cpp/archive/v1.1.3.tar.gz
# - https://github.com/LuaJIT/LuaJIT/archive/v2.1.0-beta3.tar.gz
# - https://github.com/Tencent/rapidjson/archive/dfbe1db9da455552f7a9ad5d2aea17dd9d832ac1.tar.gz
# - https://github.com/abseil/abseil-cpp/archive/06f0e767d13d4d68071c4fc51e25724e0fc8bc74.tar.gz
# - https://github.com/apache/kafka/archive/2.4.0.zip
# - https://github.com/bazelbuild/apple_support/releases/download/0.7.2/apple_support.0.7.2.tar.gz
# - https://github.com/bazelbuild/bazel-gazelle/releases/download/v0.19.1/bazel-gazelle-v0.19.1.tar.gz
# - https://github.com/bazelbuild/bazel-skylib/releases/download/0.9.0/bazel_skylib-0.9.0.tar.gz
# - https://github.com/bazelbuild/bazel-toolchains/releases/download/2.2.0/bazel-toolchains-2.2.0.tar.gz
# - https://github.com/bazelbuild/platforms/archive/9ded0f9c3144258dad27ad84628845bcd7ca6fe6.zip
# - https://github.com/bazelbuild/rules_apple/releases/download/0.19.0/rules_apple.0.19.0.tar.gz
# - https://github.com/bazelbuild/rules_cc/archive/818289e5613731ae410efb54218a4077fb9dbb03.tar.gz
# - https://github.com/bazelbuild/rules_foreign_cc/archive/7bc4be735b0560289f6b86ab6136ee25d20b65b7.tar.gz
# - https://github.com/bazelbuild/rules_go/releases/download/v0.23.3/rules_go-v0.23.3.tar.gz
# - https://github.com/bazelbuild/rules_java/archive/7cf3cefd652008d0a64a419c34c13bdca6c8f178.zip
# - https://github.com/bazelbuild/rules_proto/archive/2c0468366367d7ed97a1f702f9cd7155ab3f73c5.tar.gz
# - https://github.com/bazelbuild/rules_python/releases/download/0.0.1/rules_python-0.0.1.tar.gz
# - https://github.com/bazelbuild/rules_swift/releases/download/0.13.0/rules_swift.0.13.0.tar.gz
# - https://github.com/c-ares/c-ares/archive/d7e070e7283f822b1d2787903cce3615536c5610.tar.gz
# - https://github.com/census-instrumentation/opencensus-cpp/archive/04ed0211931f12b03c1a76b3907248ca4db7bc90.tar.gz
# - https://github.com/census-instrumentation/opencensus-proto/archive/be218fb6bd674af7519b1850cdf8410d8cbd48e8.tar.gz
# - https://github.com/circonus-labs/libcircllhist/archive/63a16dd6f2fc7bc841bb17ff92be8318df60e2e1.tar.gz
# - https://github.com/cncf/udpa/archive/e8cd3a4bb307e2c810cffff99f93e96e6d7fee85.tar.gz
# - https://github.com/envoyproxy/envoy-build-tools/archive/84ca08de00eedd0ba08e7d5551108d6f03f5d362.tar.gz
# - https://github.com/envoyproxy/protoc-gen-validate/archive/ab56c3dd1cf9b516b62c5087e1ec1471bd63631e.tar.gz
# - https://github.com/envoyproxy/sql-parser/archive/b14d010afd4313f2372a1cc96aa2327e674cc798.tar.gz
# - https://github.com/fmtlib/fmt/archive/6.0.0.tar.gz
# - https://github.com/gabime/spdlog/archive/v1.4.0.tar.gz
# - https://github.com/golang/protobuf/archive/v1.4.1.zip
# - https://github.com/golang/tools/archive/2bc93b1c0c88b2406b967fcd19a623d1ff9ea0cd.zip
# - https://github.com/google/cel-cpp/archive/80e1cca533190d537a780ad007e8db64164c582e.tar.gz
# - https://github.com/google/jwt_verify_lib/archive/40e2cc938f4bcd059a97dc6c73f59ecfa5a71bac.tar.gz
# - https://github.com/google/re2/archive/2020-03-03.tar.gz
# - https://github.com/googleapis/googleapis/archive/82944da21578a53b74e547774cf62ed31a05b841.tar.gz
# - https://github.com/gperftools/gperftools/archive/gperftools-2.7.90.tar.gz
# - https://github.com/grpc-ecosystem/grpc-httpjson-transcoding/archive/faf8af1e9788cd4385b94c8f85edab5ea5d4b2d6.tar.gz
# - https://github.com/grpc/grpc/archive/d8f4928fa779f6005a7fe55a176bdb373b0f910f.tar.gz
# - https://github.com/jbeder/yaml-cpp/archive/yaml-cpp-0.6.3.tar.gz
# - https://github.com/libevent/libevent/archive/0d7d85c2083f7a4c9efe01c061486f332b576d28.tar.gz
# - https://github.com/lightstep/lightstep-tracer-cpp/archive/3efe2372ee3d7c2138d6b26e542d757494a7938d.tar.gz
# - https://github.com/mirror/tclap/archive/tclap-1-2-1-release-final.tar.gz
# - https://github.com/moonjit/moonjit/archive/2.2.0.tar.gz
# - https://github.com/msgpack/msgpack-c/releases/download/cpp-3.2.1/msgpack-3.2.1.tar.gz
# - https://github.com/nodejs/http-parser/archive/v2.9.3.tar.gz
# - https://github.com/opentracing/opentracing-cpp/archive/v1.5.1.tar.gz
# - https://github.com/openzipkin/zipkin-api/archive/0.2.2.tar.gz
# - https://github.com/pallets/jinja/archive/2.10.3.tar.gz
# - https://github.com/pallets/markupsafe/archive/1.1.1.tar.gz
# - https://github.com/prometheus/client_model/archive/99fa1f4be8e564e8a6b613da7fa6f46c9edafc6c.tar.gz
# - https://github.com/protocolbuffers/protobuf-go/archive/v1.22.0.zip
# - https://github.com/protocolbuffers/protobuf/releases/download/v3.10.1/protobuf-all-3.10.1.tar.gz
# - https://github.com/protocolbuffers/upb/archive/8a3ae1ef3e3e3f26b45dec735c5776737fc7247f.tar.gz
# - https://mirror.bazel.build/github.com/bazelbuild/platforms/archive/9ded0f9c3144258dad27ad84628845bcd7ca6fe6.zip
# - https://mirror.bazel.build/github.com/bazelbuild/rules_java/archive/7cf3cefd652008d0a64a419c34c13bdca6c8f178.zip
# - https://mirror.bazel.build/github.com/golang/protobuf/archive/v1.4.1.zip
# - https://mirror.bazel.build/github.com/golang/tools/archive/2bc93b1c0c88b2406b967fcd19a623d1ff9ea0cd.zip
# - https://mirror.bazel.build/github.com/protocolbuffers/protobuf-go/archive/v1.22.0.zip
Source1:        %{name}-%{version}-vendor.tar.gz
# END obs-service-bazel_repositories
Source100:      %{name}-rpmlintrc
Patch0:         0001-build-Use-Go-from-host.patch
Patch1:         0002-build-update-several-go-dependencies-11581.patch
Patch2:         0003-build-Add-explicit-requirement-on-rules_cc.patch
Patch3:         0004-build-Use-new-bazel.patch
BuildRequires:  bazel
BuildRequires:  bazel-workspaces
BuildRequires:  boringssl-source
BuildRequires:  c-ares-devel
BuildRequires:  cmake
BuildRequires:  fmt-devel
BuildRequires:  gcc-c++
BuildRequires:  gcovr
BuildRequires:  git
BuildRequires:  golang >= 1.12
BuildRequires:  golang-packaging
BuildRequires:  libcurl-devel
BuildRequires:  libnghttp2-devel
BuildRequires:  libtool
BuildRequires:  nghttp2-devel
BuildRequires:  ninja-build
BuildRequires:  pkg-config
BuildRequires:  python3
BuildRequires:  python3-jinja2
BuildRequires:  python3-markupsafe
BuildRequires:  zlib-devel
BuildRequires:  pkgconfig(openssl)
# AUTOGENERATED BY obs-service-bazel_repositories
Provides:       bundled(abseil-cpp) = 06f0e767d13d4d68071c4fc51e25724e0fc8bc74
Provides:       bundled(apple_support) = 0.7.2
Provides:       bundled(bazel-gazelle) = 0.19.1
Provides:       bundled(bazel-skylib) = 0.9.0
Provides:       bundled(bazel-toolchains) = 4.1.0
Provides:       bundled(c-ares) = d7e070e7283f822b1d2787903cce3615536c5610
Provides:       bundled(cel-cpp) = 80e1cca533190d537a780ad007e8db64164c582e
Provides:       bundled(client_model) = 99fa1f4be8e564e8a6b613da7fa6f46c9edafc6c
Provides:       bundled(dd-opentracing-cpp) = 1.1.3
Provides:       bundled(envoy-build-tools) = 84ca08de00eedd0ba08e7d5551108d6f03f5d362
Provides:       bundled(fmt) = 6.0.0
Provides:       bundled(googleapis) = 82944da21578a53b74e547774cf62ed31a05b841
Provides:       bundled(gperftools) = 2.7.90
Provides:       bundled(grpc) = d8f4928fa779f6005a7fe55a176bdb373b0f910f
Provides:       bundled(grpc-httpjson-transcoding) = faf8af1e9788cd4385b94c8f85edab5ea5d4b2d6
Provides:       bundled(http-parser) = 2.9.3
Provides:       bundled(jinja) = 2.10.3
Provides:       bundled(jwt_verify_lib) = 40e2cc938f4bcd059a97dc6c73f59ecfa5a71bac
Provides:       bundled(kafka) = 2.4.0
Provides:       bundled(libcircllhist) = 63a16dd6f2fc7bc841bb17ff92be8318df60e2e1
Provides:       bundled(libevent) = 0d7d85c2083f7a4c9efe01c061486f332b576d28
Provides:       bundled(lightstep-tracer-cpp) = 3efe2372ee3d7c2138d6b26e542d757494a7938d
Provides:       bundled(luajit) = 2.1.0
Provides:       bundled(markupsafe) = 1.1.1
Provides:       bundled(moonjit) = 2.2.0
Provides:       bundled(msgpack-c) = 3.2.1
Provides:       bundled(opencensus-cpp) = 04ed0211931f12b03c1a76b3907248ca4db7bc90
Provides:       bundled(opencensus-proto) = be218fb6bd674af7519b1850cdf8410d8cbd48e8
Provides:       bundled(opentracing-cpp) = 1.5.1
Provides:       bundled(platforms) = 9ded0f9c3144258dad27ad84628845bcd7ca6fe6
Provides:       bundled(protobuf) = 1.4.1
Provides:       bundled(protobuf) = 3.10.1
Provides:       bundled(protobuf-go) = 1.22.0
Provides:       bundled(protoc-gen-validate) = ab56c3dd1cf9b516b62c5087e1ec1471bd63631e
Provides:       bundled(rapidjson) = dfbe1db9da455552f7a9ad5d2aea17dd9d832ac1
Provides:       bundled(re2)
Provides:       bundled(rules_apple) = 0.19.0
Provides:       bundled(rules_cc) = b1c40e1de81913a3c40e5948f78719c28152486d
Provides:       bundled(rules_foreign_cc) = d54c78ab86b40770ee19f0949db9d74a831ab9f0
Provides:       bundled(rules_go) = 0.23.3
Provides:       bundled(rules_java) = 7cf3cefd652008d0a64a419c34c13bdca6c8f178
Provides:       bundled(rules_proto) = 2c0468366367d7ed97a1f702f9cd7155ab3f73c5
Provides:       bundled(rules_python) = 0.0.1
Provides:       bundled(rules_swift) = 0.13.0
Provides:       bundled(spdlog) = 1.4.0
Provides:       bundled(sql-parser) = b14d010afd4313f2372a1cc96aa2327e674cc798
Provides:       bundled(tclap)
Provides:       bundled(tools) = 2bc93b1c0c88b2406b967fcd19a623d1ff9ea0cd
Provides:       bundled(udpa) = e8cd3a4bb307e2c810cffff99f93e96e6d7fee85
Provides:       bundled(upb) = 8a3ae1ef3e3e3f26b45dec735c5776737fc7247f
Provides:       bundled(xxhash) = 0.7.3
Provides:       bundled(yaml-cpp) = 0.6.3
Provides:       bundled(zipkin-api) = 0.2.2
# END obs-service-bazel_repositories
ExcludeArch:    %{ix86}

# Temp: Do not build with 2.0 toolchain
ExclusiveArch:  mips

%description
Envoy is an L7 proxy and communication bus designed for large modern service
oriented architectures.

%prep
%autosetup -p1

# Prevent bundling curl, nghttp2 and zlib, don't use foreign_cc on them.
sed -i \
    -e "s|@envoy//bazel/foreign_cc:curl|@com_github_curl//:curl|" \
    -e 's|patches = \["@envoy//bazel/foreign_cc:nghttp2.patch"\]|# patches = \["@envoy//bazel/foreign_cc:nghttp2.patch"\]|g' \
    -e "s|@envoy//bazel/foreign_cc:nghttp2|@com_github_nghttp2_nghttp2//:all|" \
    -e "s|@envoy//bazel/foreign_cc:zlib|@zlib//:zlib|" \
    bazel/repositories.bzl

# Remove the script which requires /usr/bin/bash.exe and is meant to work only
# on Windows.
rm ci/windows_ci_steps.sh

# AUTOGENERATED BY obs-service-bazel_repositories
%setup -q -T -D -a 1
# END obs-service-bazel_repositories

%build
git config --global user.email you@example.com
git config --global user.name "Your Name"
git init
git add .
GIT_AUTHOR_DATE=2000-01-01T01:01:01 GIT_COMMITTER_DATE=2000-01-01T01:01:01 \
git commit -m "Dummy commit just to satisfy bazel" &> /dev/null

# workaround for boo#1183836
CC=gcc CXX=g++ bazel --batch build \
    -c dbg \
    --color=no \
    --copt="-fsigned-char" \
    --cxxopt="-fsigned-char" \
    --copt="-Wno-error=old-style-cast" \
    --cxxopt="-Wno-error=old-style-cast" \
    --copt="-Wno-unused-parameter" \
    --cxxopt="-Wno-unused-parameter" \
    --copt="-Wno-implicit-fallthrough" \
    --cxxopt="-Wno-implicit-fallthrough"\
    --copt="-Wno-return-type" \
    --cxxopt="-Wno-return-type" \
    --curses=no \
    --host_force_python=PY3 \
    --repository_cache=BAZEL_CACHE \
    --strip=never \
    --override_repository="boringssl=%{_prefix}/src/boringssl/" \
    --override_repository="com_github_curl=%{_datadir}/bazel-workspaces/curl" \
    --override_repository="com_github_nghttp2_nghttp2=%{_datadir}/bazel-workspaces/nghttp2" \
    --override_repository="zlib=%{_datadir}/bazel-workspaces/zlib" \
    --verbose_failures \
%ifarch ppc64le
    --local_cpu_resources=HOST_CPUS*.5 \
%endif
    //source/exe:envoy
bazel shutdown

%install
install -D -m0755 bazel-bin/source/exe/envoy-static %{buildroot}%{_bindir}/envoy-proxy

%files
%license LICENSE
%doc README.md
%{_bindir}/envoy-proxy

%changelog
<<<<<<< HEAD
=======
* Mon Mar 07 2022 Henry Li <lihl@microsoft.com> - 1.21.0-2
- Remove envoy-soource subpackage

* Thu Feb 24 2022 Henry Li <lihl@microsoft.com> - 1.21.0-1
- Upgrade to version 1.21.0
- Update envoy vendor source
- Add additional pre-built vendor source that includes external go
  dependencies
- Remove unnecessary provides/comments that are imported from OpenSUSE
- Remove boringssl-source as BR
- Update 0001-build-Use-Go-from-host.patch
- Add 0002-disable-wee8-mismatched-new-delete-warning.patch to stop treating
  mismated new delete warning as error
- Remove patches that are no longer needed
- Remove -c dbg and --color=no from bazel build option which will deplete memory
  space and cause gcc compiling error
- Add bazel build option to stop treating vla-parameter warning as error
- Add --override_repository option to let bazel fetch dependencies from prebuilt 
  vendor source instead of downloading from the network 
- Disable rpm stripping

>>>>>>> 3be73b42
* Tue Sep 14 2021 Henry Li <lihl@microsoft.com> - 1.14.4-4
- Add patch to use newer version of bazel
- Update patch to use new version of external dependencies
- Update vendor source and file name

* Tue Jun 15 2021 Henry Li <lihl@microsoft.com> - 1.14.4-3.4
- Initial CBL-Mariner import from openSUSE Tumbleweed (license: same as "License" tag)
- License Verified
- Use gcc-c++ for BR
- Use ninja-build for BR
- Use golang for BR
- Change package name from envoy-proxy to envoy
- Use gcc instead of gcc10, which is not supported in CBL-Mariner
- Use bazel batch mode to build

* Wed May 19 2021 Martin Liška <mliska@suse.cz>
- Build it with GCC 10 for now (boo#1183836).

* Tue Mar 16 2021 Martin Liška <mliska@suse.cz>
- Double memory limits for dwz.

* Thu Sep 17 2020 Guillaume GARDET <guillaume.gardet@opensuse.org>
- Relax constraints on aarch64

* Tue Aug 25 2020 Michał Rostecki <mrostecki@suse.com>
- Update to 1.14.4
  * Release notes: https://www.envoyproxy.io/docs/envoy/v1.14.4/intro/version_history
- Remove patches which were either released upstream or are not
  relevant anymore:
  * 0001-server-add-getTransportSocketFactoryContext-to-Filte.patch
  * 0002-test-Fix-mocks.patch
  * 0003-test-Fix-format.patch
  * 0004-server-Add-comments-pointing-out-implementation-deta.patch
  * 0005-server-Move-setInitManager-to-TransportSocketFactory.patch
  * 0006-fix-format.patch
  * 0007-lua-Handle-the-default-case-in-scriptLog.patch
  * logger-Use-spdlog-memory_buf_t-instead-of-fmt-memory.patch
  * big-endian-support.patch
  * bazel-Fix-optional-dynamic-linking-of-OpenSSL.patch
  * compatibility-with-TLS-1.2-and-OpenSSL-1.1.0.patch
- Add patches which fix the offline build of the new version:
  * 0001-build-Use-Go-from-host.patch
  * 0002-build-update-several-go-dependencies-11581.patch
  * 0003-build-Add-explicit-requirement-on-rules_cc.patch

* Wed Jul  1 2020 Michał Rostecki <mrostecki@suse.com>
- Add patch which fixes the error occuring for spdlog 1.6.1:
  * 0007-lua-Handle-the-default-case-in-scriptLog.patch

* Wed May 20 2020 Michel Normand <normand@linux.vnet.ibm.com>
-  limit build resources for ppc64le to avoid Out of Memory error

* Wed May 20 2020 Michel Normand <normand@linux.vnet.ibm.com>
- Add ppc64/ppc64le in _constraints to use worker with max memory

* Thu Apr 16 2020 Dirk Mueller <dmueller@suse.com>
- add big-endian-support.patch to fix build on s390x:
  * backport of an already upstream patch at https://github.com/envoyproxy/envoy/pull/10250

* Mon Mar 16 2020 Michał Rostecki <mrostecki@opensuse.org>
- Fix the include dir of moonjit.

* Mon Mar  9 2020 Michał Rostecki <mrostecki@opensuse.org>
- Add bazel-rules-python as a build requirement.

* Tue Feb  4 2020 Michał Rostecki <mrostecki@opensuse.org>
- Remove nanopb from requirements.

* Thu Jan 16 2020 Michał Rostecki <mrostecki@opensuse.org>
- Add patches which allow an access to TransportSocketFactoryContext
  from a Filter context. Needed for cilium-proxy to work properly:
  * 0001-server-add-getTransportSocketFactoryContext-to-Filte.patch
  * 0002-test-Fix-mocks.patch
  * 0003-test-Fix-format.patch
  * 0004-server-Add-comments-pointing-out-implementation-deta.patch
  * 0005-server-Move-setInitManager-to-TransportSocketFactory.patch
  * 0006-fix-format.patch

* Tue Jan 14 2020 Michał Rostecki <mrostecki@opensuse.org>
- Update to version 1.12.2+git.20200109:
  * http: fixed CVE-2019-18801 by allocating sufficient memory for
    request headers.
  * http: fixed CVE-2019-18802 by implementing stricter validation
    of HTTP/1 headers.
  * http: trim LWS at the end of header keys, for correct HTTP/1.1
    header parsing.
  * http: added strict authority checking. This can be reversed
    temporarily by setting the runtime feature
    envoy.reloadable_features.strict_authority_validation to false.
  * route config: fixed CVE-2019-18838 by checking for presence of
    host/path headers.
  * listener: fixed CVE-2019-18836 by clearing accept filters
    before connection creation.
- Switch from Maistra to envoy-openssl as the way of replacing
  BoringSSL with OpenSSL.
- Add source package to build cilium-proxy separately, with
  envoy-proxy-source as a build depencency.
- Add patch which fixes dynamic linking of OpenSSL:
  * bazel-Fix-optional-dynamic-linking-of-OpenSSL.patch
- Add patch which adds backwards compatibility with TLS 1.2 and
  OpenSSL 1.1.0:
  * compatibility-with-TLS-1.2-and-OpenSSL-1.1.0.patch
- Add patch for compatibility with fmt 6.1.0 and spdlog 1.5.0:
  * logger-Use-spdlog-memory_buf_t-instead-of-fmt-memory.patch
- Remove patches which are not needed anymore:
  * 0001-bazel-Update-protobuf-and-other-needed-dependencies.patch
  * 0002-bazel-Update-grpc-to-1.23.0.patch
  * 0003-tracing-update-googleapis-use-SetName-for-operation-.patch

* Fri Dec 13 2019 Michał Rostecki <mrostecki@opensuse.org>
- Replace lua51-luajit with moonjit.

* Wed Nov  6 2019 Michał Rostecki <mrostecki@opensuse.org>
- Do not bundle any dependencies, move everything to separate
  packages.
- Add patch which makes envoy-proxy compatible with newer
  googleapis:
  * 0003-tracing-update-googleapis-use-SetName-for-operation-.patch

* Fri Nov  1 2019 Michał Rostecki <mrostecki@opensuse.org>
- Do not use global optflags (temporarily) - enabling them causes
  linker errors.

* Fri Oct 18 2019 Michał Rostecki <mrostecki@opensuse.org>
- Disable incompatible_bzl_disallow_load_after_statement check in
  Bazel - some dependencies still do not pass it.

* Thu Oct 17 2019 Richard Brown <rbrown@suse.com>
- Remove obsolete Groups tag (fate#326485)

* Wed Oct 16 2019 Michał Rostecki <mrostecki@opensuse.org>
- Remove duplicate tarball of golang-org-x-tools and unneeded
  tarballs of msgpack and http-parser.

* Tue Oct 15 2019 Michał Rostecki <mrostecki@opensuse.org>
- Update to version 1.11.1:
  * http: added mitigation of client initiated attacks that result
    in flooding of the downstream HTTP/2 connections. Those attacks
    can be logged at the “warning” level when the runtime feature
    http.connection_manager.log_flood_exception is enabled. The
    runtime setting defaults to disabled to avoid log spam when
    under attack.
  * http: added inbound_empty_frames_flood counter stat to the
    HTTP/2 codec stats, for tracking number of connections
    terminated for exceeding the limit on consecutive inbound
    frames with an empty payload and no end stream flag. The limit
    is configured by setting the
    max_consecutive_inbound_frames_with_empty_payload config
    setting.
  * http: added inbound_priority_frames_flood counter stat to the
    HTTP/2 codec stats, for tracking number of connections
    terminated for exceeding the limit on inbound PRIORITY frames.
    The limit is configured by setting the
    max_inbound_priority_frames_per_stream config setting.
  * http: added inbound_window_update_frames_flood counter stat
    to the HTTP/2 codec stats, for tracking number of connections
    terminated for exceeding the limit on inbound WINDOW_UPDATE
    frames.
  * http: added outbound_flood counter stat to the HTTP/2 codec
    stats, for tracking number of connections terminated for
    exceeding the outbound queue limit.
  * http: added outbound_control_flood counter stat to the HTTP/2
    codec stats, for tracking number of connections terminated
    for exceeding the outbound queue limit for PING, SETTINGS and
    RST_STREAM frames.
  * http: enabled strict validation of HTTP/2 messaging. Previous
    behavior can be restored using
    stream_error_on_invalid_http_messaging config setting.
- Add sources of envoy-openssl project which makes use of OpenSSL
  instead of BoringSSL.
- Add patches which makes Envoy compatible with versions of
  libraries available in openSUSE:
  * 0001-bazel-Update-protobuf-and-other-needed-dependencies.patch
  * 0002-bazel-Update-grpc-to-1.23.0.patch
- Remove patches which are not needed anymore:
  * 0001-Remove-deprecated-Blaze-PACKAGE_NAME-macro-5330.patch
  * 0001-Upgrade-gabime-spdlog-dependency-to-1.3.0-5604.patch
  * 0001-bazel-transport-sockets-Update-grpc-to-1.19.1.patch

* Thu Apr  4 2019 Jan Engelhardt <jengelh@inai.de>
- openssl-devel should be pkgconfig(openssl)

* Tue Mar 19 2019 Michal Rostecki <mrostecki@opensuse.org>
- Add patch which allows to use grpc 1.19.x.
  * 0001-bazel-transport-sockets-Update-grpc-to-1.19.1.patch
- Use source packages of grpc-httpjson-transcoding, opentracing-cpp
  and lightstep-tracer-cpp. (boo#1129568)

* Tue Mar 12 2019 Bernhard Wiedemann <bwiedemann@suse.com>
- Use fixed date for reproducible builds (boo#1047218)

* Tue Feb 26 2019 Michał Rostecki <mrostecki@opensuse.org>
- Add upstream patch which allows to use spdlog 1.3.x.
  * 0001-Upgrade-gabime-spdlog-dependency-to-1.3.0-5604.patch

* Wed Feb 20 2019 Michał Rostecki <mrostecki@opensuse.org>
- Add upstream patch which fixes build with Bazel 0.22.0.
  * 0001-Remove-deprecated-Blaze-PACKAGE_NAME-macro-5330.patch
- Fix build with the newest bazel-rules-go.

* Thu Feb 14 2019 Michał Rostecki <mrostecki@opensuse.org>
- Stop bundling libraries and dependencies, use shared libraries
  and *-source packages instead.

* Wed Oct 31 2018 Michał Rostecki <mrostecki@suse.de>
- Initial version 1.8.0+git20181105<|MERGE_RESOLUTION|>--- conflicted
+++ resolved
@@ -21,13 +21,8 @@
 %define src_install_dir %{_prefix}/src/%{name}
 Summary:        L7 proxy and communication bus
 Name:           envoy
-<<<<<<< HEAD
-Version:        1.14.4
-Release:        4%{?dist}
-=======
 Version:        1.21.0
 Release:        2%{?dist}
->>>>>>> 3be73b42
 License:        ASL 2.0
 Vendor:         Microsoft Corporation
 Distribution:   Mariner
@@ -254,8 +249,6 @@
 %{_bindir}/envoy-proxy
 
 %changelog
-<<<<<<< HEAD
-=======
 * Mon Mar 07 2022 Henry Li <lihl@microsoft.com> - 1.21.0-2
 - Remove envoy-soource subpackage
 
@@ -277,7 +270,6 @@
   vendor source instead of downloading from the network 
 - Disable rpm stripping
 
->>>>>>> 3be73b42
 * Tue Sep 14 2021 Henry Li <lihl@microsoft.com> - 1.14.4-4
 - Add patch to use newer version of bazel
 - Update patch to use new version of external dependencies
