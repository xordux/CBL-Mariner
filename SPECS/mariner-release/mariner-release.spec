Summary:       CBL-Mariner release files
Name:          mariner-release
Version:       1.0
<<<<<<< HEAD
Release:       27%{?dist}
=======
Release:       28%{?dist}
>>>>>>> b50029ea
License:       MIT
Group:         System Environment/Base
URL:           https://aka.ms/cbl-mariner
Vendor:        Microsoft Corporation
Distribution:  Mariner
BuildArch:     noarch

# Allows package management tools to find and set the default value
# for the "releasever" variable from the RPM database.
Provides: system-release(releasever)

%description
Azure CBL-Mariner release files such as yum configs and other /etc/ release related files

%install
rm -rf $RPM_BUILD_ROOT
install -d $RPM_BUILD_ROOT/etc
install -d $RPM_BUILD_ROOT/usr/lib

echo "CBL-Mariner %{mariner_release_version}" > %{buildroot}/etc/mariner-release
echo "MARINER_BUILD_NUMBER=%{mariner_build_number}" >> %{buildroot}/etc/mariner-release

cat > %{buildroot}/etc/lsb-release <<- "EOF"
DISTRIB_ID="Mariner"
DISTRIB_RELEASE="%{mariner_release_version}"
DISTRIB_CODENAME=Mariner
DISTRIB_DESCRIPTION="CBL-Mariner %{mariner_release_version}"
EOF

version_id=`echo %{mariner_release_version} | grep -o -E '[0-9]+.[0-9]+' | head -1`
cat > %{buildroot}/usr/lib/os-release << EOF
NAME="Common Base Linux Mariner"
VERSION="%{mariner_release_version}"
ID=mariner
VERSION_ID=$version_id
PRETTY_NAME="CBL-Mariner/Linux"
ANSI_COLOR="1;34"
HOME_URL="%{url}"
BUG_REPORT_URL="%{url}"
SUPPORT_URL="%{url}"
EOF

ln -sv ../usr/lib/os-release %{buildroot}/etc/os-release

cat > %{buildroot}/etc/issue <<- EOF
Welcome to CBL-Mariner %{mariner_release_version} (%{_arch}) - Kernel \r (\l)
EOF

cat > %{buildroot}/etc/issue.net <<- EOF
Welcome to CBL-Mariner %{mariner_release_version} (%{_arch}) - Kernel %r (%t)
EOF

%clean
rm -rf $RPM_BUILD_ROOT

%files
%defattr(-,root,root,-)
%config(noreplace) /etc/mariner-release
%config(noreplace) /etc/lsb-release
%config(noreplace) /usr/lib/os-release
%config(noreplace) /etc/os-release
%config(noreplace) /etc/issue
%config(noreplace) /etc/issue.net

%changelog
<<<<<<< HEAD
=======
*   Thu Nov 25 2021 Jon Slobodzian <joslobo@microsoft.com> - 1.0-28
-   Updating version for November update.
*   Thu Nov 25 2021 Jon Slobodzian <joslobo@microsoft.com> - 1.0-27
-   Updating version for November update.
>>>>>>> b50029ea
*   Thu Nov 11 2021 Jon Slobodzian <joslobo@microsoft.com> - 1.0-27
-   Updating version for off-cycle post-October update to fix kernel CVE
*   Fri Nov 05 2021 Jon Slobodzian <joslobo@microsoft.com> - 1.0-26
-   Updating version for off-cycle post-October update to fix vim CVE and update glibc to patch 
-   dotnet/glibc garbage collector issue (pthread_cond_signal failed to wake up pthread_cond_wait)
*   Wed Nov 03 2021 Jon Slobodzian <joslobo@microsoft.com> - 1.0-25
-   Updating version for off-cycle post-October update to service toolchain CVE's and miscellaneous bug fixes.
*   Tue Oct 26 2021 Jon Slobodzian <joslobo@microsoft.com> - 1.0-24
-   Updating version for October update.
*   Tue Sep 28 2021 Jon Slobodzian <joslobo@microsoft.com> - 1.0-23
-   Updating version for September update.
*   Mon Aug 30 2021 Mateusz Malisz <mamalisz@microsoft.com> - 1.0-22
-   Updating version for August update.
*   Thu Aug 19 2021 Jon Slobodzian <joslobo@microsoft.com> - 1.0-21
-   Off-cycle update for Kernel CVE's
*   Fri Jul 23 2021 Jon Slobodzian <joslobo@microsoft.com> - 1.0-20
-   Updating version for July update
*   Fri Jun 25 2021 Andrew Phelps <anphel@microsoft.com> - 1.0-19
-   Updating version for June update
*   Thu Jun 15 2021 Jon Slobodzian <joslobo@microsoft.com> - 1.0-18
-   Updating version for Mid-May update to fix ISO boot issue.
*   Thu Jun 3 2021 Jon Slobodzian <joslobo@microsoft.com> - 1.0-17
-   Updating version for May update
*   Wed Apr 27 2021 Jon Slobodzian <joslobo@microsoft.com> - 1.0-16
-   Updating version for April update
*   Tue Mar 30 2021 Jon Slobodzian <joslobo@microsoft.com> - 1.0-15
-   Updating version for March update
*   Mon Feb 22 2021 Jon Slobodzian <joslobo@microsoft.com> - 1.0-14
-   Updating version for February update
*   Sun Jan 24 2021 Jon Slobodzian <joslobo@microsoft.com> - 1.0-13
-   Updating version for January update
*   Mon Dec 21 2020 Pawel Winogrodzki <pawelwi@microsoft.com> - 1.0-12
-   Updating version for December update.
*   Fri Nov 20 2020 Nicolas Guibourge <nicolasg@microsoft.com> - 1.0-11
-   Updating version for November update
*   Sat Oct 24 2020 Jon Slobodzian <joslobo@microsoft.com> - 1.0-10
-   Updating version for October update
*   Fri Sep 04 2020 Mateusz Malisz <mamalisz@microsoft.com> - 1.0-9
-   Remove empty %%post section, dropping dependency on /bin/sh
*   Tue Aug 24 2020 Jon Slobodzian <joslobo@microsoft.com> - 1.0-8
-   Changing CBL-Mariner ID from "Mariner" to "mariner" to conform to standard.  Also updated Distrib-Description and Name per internal review.
*   Tue Aug 18 2020 Jon Slobodzian <joslobo@microsoft.com> - 1.0-7
-   Restoring correct Name, Distribution Name, CodeName and ID.
*   Fri Jul 31 2020 Pawel Winogrodzki <pawelwi@microsoft.com> - 1.0-6
-   Updating distribution name.
*   Wed Jul 29 2020 Nick Samson <nisamson@microsoft.com> - 1.0-5
-   Updated os-release file and URL to reflect project naming
*   Wed Jun 24 2020 Jon Slobodzian <joslobo@microsoft.com> - 1.0-4
-   Updated license for 1.0 release.
*   Mon May 04 2020 Pawel Winogrodzki <pawelwi@microsoft.com> - 1.0-3
-   Providing "system-release(releasever)" for the sake of DNF
-   and other package management tools.
*   Thu Jan 30 2020 Jon Slobodzian <joslobo@microsoft.com> 1.0-2
-   Remove Microsoft name from distro version.
*   Wed Sep 04 2019 Mateusz Malisz <mamalisz@microsoft.com> 1.0-1
-   Original version for CBL-Mariner.<|MERGE_RESOLUTION|>--- conflicted
+++ resolved
@@ -1,11 +1,7 @@
 Summary:       CBL-Mariner release files
 Name:          mariner-release
 Version:       1.0
-<<<<<<< HEAD
-Release:       27%{?dist}
-=======
 Release:       28%{?dist}
->>>>>>> b50029ea
 License:       MIT
 Group:         System Environment/Base
 URL:           https://aka.ms/cbl-mariner
@@ -71,13 +67,10 @@
 %config(noreplace) /etc/issue.net
 
 %changelog
-<<<<<<< HEAD
-=======
 *   Thu Nov 25 2021 Jon Slobodzian <joslobo@microsoft.com> - 1.0-28
 -   Updating version for November update.
 *   Thu Nov 25 2021 Jon Slobodzian <joslobo@microsoft.com> - 1.0-27
--   Updating version for November update.
->>>>>>> b50029ea
+-   Updating kernel to revert EBPF for off-cycle update.
 *   Thu Nov 11 2021 Jon Slobodzian <joslobo@microsoft.com> - 1.0-27
 -   Updating version for off-cycle post-October update to fix kernel CVE
 *   Fri Nov 05 2021 Jon Slobodzian <joslobo@microsoft.com> - 1.0-26
