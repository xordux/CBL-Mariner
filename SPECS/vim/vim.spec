--- conflicted
+++ resolved
@@ -1,13 +1,8 @@
 %define debug_package %{nil}
 Summary:        Text editor
 Name:           vim
-<<<<<<< HEAD
-Version:        8.1.0388
-Release:        8%{?dist}
-=======
 Version:        8.1.1667
-Release:        1%{?dist}
->>>>>>> 2f96fa40
+Release:        2%{?dist}
 License:        Vim
 Vendor:         Microsoft Corporation
 Distribution:   Mariner
@@ -15,14 +10,6 @@
 URL:            https://www.vim.org
 #Source0:       https://github.com/%{name}/%{name}/archive/v%{version}.tar.gz
 Source0:        %{name}-%{version}.tar.gz
-<<<<<<< HEAD
-# Based on:
-# https://github.com/vim/vim/commit/53575521406739cf20bbe4e384d88e7dca11f040.patch
-# Had some modifications for patch to apply cleanly.
-Patch0:         CVE-2019-12735.patch
-=======
-
->>>>>>> 2f96fa40
 BuildRequires:  ncurses-devel
 Provides:       vi = %{release}-%{version}
 Provides:       %{name}-minimal = %{version}-%{release}
@@ -33,30 +20,17 @@
 %package    extra
 Summary:        Extra files for Vim text editor
 Group:          Applications/Editors
-<<<<<<< HEAD
 Requires:       tcsh
-=======
-
-Requires:       tcsh
-
->>>>>>> 2f96fa40
 Conflicts:      toybox
 
 %description extra
 The vim extra package contains a extra files for powerful text editor.
 
 %prep
-<<<<<<< HEAD
-%autosetup -p1
+%autosetup
 
 echo '#define SYS_VIMRC_FILE "%{_sysconfdir}/vimrc"' >> src/feature.h
 
-=======
-%autosetup
-
-echo '#define SYS_VIMRC_FILE "/etc/vimrc"' >> src/feature.h
-
->>>>>>> 2f96fa40
 %build
 
 %configure --enable-multibyte
@@ -212,73 +186,10 @@
 %{_bindir}/vimdiff
 
 %changelog
-<<<<<<< HEAD
-* Mon Mar 15 2021 Henry Li <lihl@microsoft.com> - 8.1.0388-8
-- Provides vi and vim-minimal from vim.
-
-*   Thu Oct 15 2020 Emre Girgin <mrgirgin@microsoft.com> 8.1.0388-7
--   Fix CVE-2019-12735.
-
-*   Mon Jun 01 2020 Pawel Winogrodzki <pawelwi@microsoft.com> 8.1.0388-6
--   Adding a license reference.
-
-*   Mon Apr 13 2020 Eric Li <eli@microsoft.com> 8.1.0388-5
--   Add #Source0: comment and delete sha1. Verified license.
-
-*   Tue Sep 03 2019 Mateusz Malisz <mamalisz@microsoft.com> 8.1.0388-4
--   Initial CBL-Mariner import from Photon (license: Apache2).
-
-*   Tue Jan 29 2019 Dweep Advani <dadvani@vmware.com> 8.1.0388-3
--   Fixed swap file creation error for custom login shell
-
-*   Wed Sep 12 2018 Anish Swaminathan <anishs@vmware.com> 8.1.0388-2
--   Add conflicts toybox for vim-extra.
-
-*   Wed Sep 12 2018 Anish Swaminathan <anishs@vmware.com> 8.1.0388-1
--   Update to version 8.1.0388.
-
-*   Tue Jul 10 2018 Tapas Kundu <tkundu@vmware.com> 8.0.0533-4
--   Fix for CVE-2017-17087 and CVE-2017-1000382.
-
-*   Mon Aug 14 2017 Chang Lee <changlee@vmware.com>  8.0.0533-3
--   Disabled Test_recover_root_dir in %check.
-
-*   Tue May 02 2017 Anish Swaminathan <anishs@vmware.com>  8.0.0533-2
--   Remove tcsh requires.
-
-*   Fri Apr 14 2017 Xiaolin Li <xiaolinl@vmware.com> 8.0.0533-1
--   Updated to version 8.0.0533.
-
-*   Tue Feb 28 2017 Anish Swaminathan <anishs@vmware.com>  7.4-10
--   Fix for CVE-2017-6349 and CVE-2017-6350.
-
-*   Fri Feb 17 2017 Anish Swaminathan <anishs@vmware.com>  7.4-9
--   Fix for CVE-2017-5953.
-
-*   Fri Nov 18 2016 Anish Swaminathan <anishs@vmware.com>  7.4-8
--   Fix for CVE-2016-1248.
-
-*   Wed Oct 05 2016 ChangLee <changlee@vmware.com> 7.4-7
--   Modified %check.
-
-*   Wed Aug 24 2016 Alexey Makhalov <amakhalov@vmware.com> 7.4-6
--   vimrc: Added tags search, tab->spaces and some bindings.
-
-*   Tue May 24 2016 Priyesh Padmavilasom <ppadmavilasom@vmware.com> 7.4-5
--   GA - Bump release of all rpms.
-
-*   Thu Jul 16 2015 Touseef Liaqat <tliaqat@vmware.com> 7.4-3
--   Added profile related files in minimal vim package.
-
-*   Tue Jun 30 2015 Touseef Liaqat <tliaqat@vmware.com> 7.4-3
--   Pack extra files separately, to make vim package small.
-
-*   Fri Jun 19 2015 Alexey Makhalov <amakhalov@vmware.com> 7.4-2
--   Disable debug package. Use 'desert' colorscheme.
-
-*   Wed Nov 5 2014 Divya Thaluru <dthaluru@vmware.com> 7.4-1
--   Initial build First version.
-=======
+* Fri Apr 02 2021 Thomas Crain <thcrain@microsoft.com> - 8.1.1667-2
+- Merge the following releases from dev to 1.0 spec
+- lihl@microsoft.com, 8.1.0388-8: Provides vi and vim-minimal from vim.
+
 * Fri Oct 30 2020 Pawel Winogrodzki <pawelwi@microsoft.com> - 8.1.1667-1
 - Fix CVE-2019-20807 by updating to 8.1.1667.
 
@@ -343,5 +254,4 @@
 - Disable debug package. Use 'desert' colorscheme.
 
 * Wed Nov 5 2014 Divya Thaluru <dthaluru@vmware.com> - 7.4-1
-- Initial build First version.
->>>>>>> 2f96fa40
+- Initial build First version.