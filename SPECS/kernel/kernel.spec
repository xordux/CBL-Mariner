--- conflicted
+++ resolved
@@ -3,11 +3,7 @@
 %define uname_r %{version}-%{release}
 Summary:        Linux Kernel
 Name:           kernel
-<<<<<<< HEAD
-Version:        5.10.21.1
-=======
 Version:        5.10.28.1
->>>>>>> ec8da096
 Release:        4%{?dist}
 License:        GPLv2
 Vendor:         Microsoft Corporation
@@ -500,8 +496,6 @@
 %endif
 
 %changelog
-<<<<<<< HEAD
-=======
 * Thu Apr 22 2021 Chris Co <chrco@microsoft.com> - 5.10.28.1-4
 - Disable CONFIG_EFI_DISABLE_PCI_DMA. It can cause boot issues on some hardware.
 
@@ -520,7 +514,6 @@
   CVE-2020-16120, CVE-2021-29264, CVE-2021-29265, CVE-2021-29646,
   CVE-2021-29647, CVE-2021-29649, CVE-2021-29650, CVE-2021-30002
 
->>>>>>> ec8da096
 * Fri Mar 26 2021 Daniel Mihai <dmihai@microsoft.com> - 5.10.21.1-4
 - Enable CONFIG_CRYPTO_DRBG_HASH, CONFIG_CRYPTO_DRBG_CTR
 
