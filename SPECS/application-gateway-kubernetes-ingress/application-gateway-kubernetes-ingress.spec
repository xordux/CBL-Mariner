--- conflicted
+++ resolved
@@ -2,7 +2,7 @@
 Summary:        Application Gateway Ingress Controller
 Name:           application-gateway-kubernetes-ingress
 Version:        1.4.0
-Release:        6%{?dist}
+Release:        7%{?dist}
 License:        MIT
 Vendor:         Microsoft Corporation
 Distribution:   Mariner
@@ -58,13 +58,11 @@
 %{_bindir}/appgw-ingress
 
 %changelog
-<<<<<<< HEAD
-* Tue Jan 17 2023 CBL-Mariner Servicing Account <cblmargh@microsoft.com> - 1.4.0-6
+* Mon Jan 23 2023 CBL-Mariner Servicing Account <cblmargh@microsoft.com> - 1.4.0-7
 - Add patch for CVE-2021-4235, CVE-2022-3064
-=======
+
 * Wed Jan 18 2023 CBL-Mariner Servicing Account <cblmargh@microsoft.com> - 1.4.0-6
 - Bump release to rebuild with go 1.19.4
->>>>>>> 9c68767c
 
 * Fri Dec 16 2022 Daniel McIlvaney <damcilva@microsoft.com> - 1.4.0-5
 - Bump release to rebuild with go 1.18.8 with patch for CVE-2022-41717
