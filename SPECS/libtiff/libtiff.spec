--- conflicted
+++ resolved
@@ -1,7 +1,7 @@
 Summary:        TIFF libraries and associated utilities.
 Name:           libtiff
 Version:        4.1.0
-Release:        2%{?dist}
+Release:        3%{?dist}
 License:        libtiff
 Vendor:         Microsoft Corporation
 Distribution:   Mariner
@@ -15,10 +15,7 @@
 Patch3: CVE-2020-35524.patch
 BuildRequires:  libjpeg-turbo-devel
 Requires:       libjpeg-turbo
-<<<<<<< HEAD
 Provides:       %{name}-tools = %{version}-%{release}
-=======
->>>>>>> 2f96fa40
 
 %description
 The LibTIFF package contains the TIFF libraries and associated utilities. The libraries are used by many programs for reading and writing TIFF files and the utilities are used for general work with TIFF files.
@@ -33,13 +30,10 @@
 
 %prep
 %setup -q -n libtiff-v%{version}
-<<<<<<< HEAD
-=======
 %patch0 -p1
 %patch1 -p1
 %patch2 -p1
 %patch3 -p1
->>>>>>> 2f96fa40
 
 %build
 sh autogen.sh
@@ -73,14 +67,13 @@
 %{_mandir}/man3/*
 
 %changelog
-<<<<<<< HEAD
+* Fri Mar 26 2021 Thomas Crain <thcrain@microsoft.com> - 4.1.0-3
+- Merge the following releases from 1.0 to dev branch
+- joslobo@microsoft.com, 4.1.0-2: Add patches for CVE-2020-35521, CVE-2020-35522, CVE-2020-35523, CVE-2020-35524
+
 * Tue Jan 12 2021 Ruying Chen <v-ruyche@microsoft.com> - 4.1.0-2
 - Provide libtiff-tools.
 
-=======
-*   Fri Mar 19 2021 Jon Slobodzian <joslobo@microsoft.com> - 4.1.0-2
--   Add patches for CVE-2020-35521, CVE-2020-35522, CVE-2020-35523, CVE-2020-35524
->>>>>>> 2f96fa40
 *   Tue May 26 2020 Ruying Chen <v-ruyche@microsoft.com> - 4.1.0-1
 -   Update to 4.1.0
 
